--- conflicted
+++ resolved
@@ -1,4 +1,4 @@
-<<<<<<< HEAD
+
 # VoRAS (Vocos with Retrieval and self-Augmentation for Speechs)
 (This repository is currently in alpha. After completing the training of the pre-learning model, it will be a beta version.)
 
@@ -13,15 +13,6 @@
 ## Note
 VoRAS is currently in beta version and will be ported to latopia in the future. In the future, the structure of the model will change and compatibility will be lost, and until the official version, it is assumed that only the RTX series or higher GPU will be used for learning in a local Windows environment. Please understand.
 
-=======
-これはv3モデルの試作用リポジトリです。
-それ以外の用途の方はフォーク元に移動してください。
-
-v3の学習済みの重みは以下で提供しています(VCTKで20エポックのみの事前学習のため品質は不十分です)
-https://huggingface.co/datasets/nadare/rvc-v3j
-
-vocos-versionは現在開発中です。しばらくお待ちください
->>>>>>> 5c78de8c
 
 # Launch
 
